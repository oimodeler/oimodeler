--- conflicted
+++ resolved
@@ -580,92 +580,7 @@
         params.append(self.wlmin)
         params.append(self.wlmax)
         return params
-<<<<<<< HEAD
-
-=======
-
-###############################################################################    
-class oimParamLinearTemplateWl(oimParamInterpolator):
-
-    def _init(self, param, wl0=2e-6, dwl=1e-9,f_contrib=1.,values=[], kind="linear",**kwargs):
-       
-        self.kind=kind
-
-        n = len(values)
-        self.wl0 = (oimParam(**_standardParameters["wl"]))
-        self.wl0.name="wl0"
-        self.wl0.description="Initial wl of the range"
-        self.wl0.value=wl0
-        self.wl0.free=False
-        
-        self.dwl = (oimParam(**_standardParameters["wl"]))
-        self.dwl.name="dwl"
-        self.dwl.description="wl step in range"
-        self.dwl.value=dwl
-        self.dwl.free=False
-        
-        self.f_contrib = (oimParam(**_standardParameters["f"]))
-        self.f_contrib.name="f_contrib"
-        self.f_contrib.description="Flux contribution at the wavelength corresponding to the maximum of the associated emission template"
-        self.f_contrib.value=f_contrib
-        self.f_contrib.free=False
-
-        self.values = []
-        
-        for i in range(n):
-            self.values.append(oimParam(name=param.name, value=values[i],
-                                        mini=param.min,maxi=param.max,
-                                        description=param.description,
-                                        unit=param.unit, free=param.free,
-                                        error=param.error))
-            
-    def _interpFunction(self, wl, t):
-
-        vals=np.array([vi.value for vi in self.values])
-        nwl=vals.size   
-        wl0=np.linspace(self.wl0.value,self.wl0.value+self.dwl.value*nwl,num=nwl)
-    
-        interp_template=interp1d(wl0,vals,kind=self.kind,fill_value="extrapolate")(wl)
-        interp_template_norm=interp_template/np.max(interp_template)
-        #print(interp_template_norm)
-        final_template=interp_template_norm*self.f_contrib.value
-        #print(final_template)
-        
-        return final_template
-
-    
-    def _getParams(self):
-        params=[]
-        params.append(self.f_contrib)
-        #params.extend(self.values)
-        #params.append(self.wl0)
-        #params.append(self.dwl)
-        return params
-            
-
-###############################################################################
-            
-
-###############################################################################
-# List of interpolators defined in oimodels
-oimParamInterpolatorList={"wl":oimParamInterpolatorWl,
-                "time":oimParamInterpolatorTime,
-                "GaussWl":oimParamGaussianWl,
-                "GaussTime":oimParamGaussianTime,
-                "mGaussWl":oimParamMultipleGaussianWl,
-                "mGaussTime":oimParamMultipleGaussianTime,
-                "cosTime":oimParamCosineTime,
-                "polyWl":oimParamPolynomialWl,
-                "polyTime":oimParamPolynomialTime,
-                "powerlawWl":oimParamPowerLawWl,
-                "powerlawTime":oimParamPowerLawTime,
-                "rangeWl":oimParamLinearRangeWl,
-                "TemplateWl":oimParamLinearTemplateWl}
-"""
-dictionary of available interpolators
-"""
-###############################################################################
->>>>>>> e30f3740
+
 
 class oimParamLinearTemplateWl(oimParamInterpolator):
     def _init(self, param, wl0=2e-6, dwl=1e-9,
@@ -711,12 +626,6 @@
         final_template = interp_template_norm*self.f_contrib.value
         return final_template
 
-<<<<<<< HEAD
-    def _getParams(self):
-        params = []
-        params.append(self.f_contrib)
-        return params
-=======
 ###############################################################################
 # Here is a list of standard parameters to be used when defining new components
 _standardParameters = {
@@ -740,5 +649,4 @@
     "p": {"name": "p", "value": 0, "description": "Power-law Exponent", "unit": units.one},
     "index": {'name': 'index', 'value': 1, 'description': 'Index', 'unit': units.one},
     "fov": {"name": "fov", "value": 30, "description": "The interferometric field of view", "unit": units.mas, "free": False, "mini": 0},
-}
->>>>>>> e30f3740
+}