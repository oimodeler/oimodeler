--- conflicted
+++ resolved
@@ -80,10 +80,6 @@
 mNames = ["Point Source", "Uniform Disk", "Gausian", "Ring",
           "Uniform Disk + Point Source"]
 
-<<<<<<< HEAD
-
-=======
->>>>>>> 220ecdb5
 fig, ax = plt.subplots(2, len(models), figsize=(3*len(models), 6), sharex='row', sharey='row')
 for i, m in enumerate(models):
     m.showModel(512,0.1,normPow=0.2,axe=ax[0,i],colorbar=False)
